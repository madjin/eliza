--- conflicted
+++ resolved
@@ -64,13 +64,7 @@
 import { tonPlugin } from "@elizaos/plugin-ton";
 import { webSearchPlugin } from "@elizaos/plugin-web-search";
 import { zksyncEraPlugin } from "@elizaos/plugin-zksync-era";
-<<<<<<< HEAD
-=======
-import { cronosZkEVMPlugin } from "@elizaos/plugin-cronoszkevm";
-import { abstractPlugin } from "@elizaos/plugin-abstract";
-import { avalanchePlugin } from "@elizaos/plugin-avalanche";
-import { availPlugin } from "@elizaos/plugin-avail"
->>>>>>> 268adc06
+import { availPlugin } from "@elizaos/plugin-avail";
 import Database from "better-sqlite3";
 import fs from "fs";
 import net from "net";
@@ -617,7 +611,6 @@
             getSecret(character, "AVALANCHE_PRIVATE_KEY")
                 ? avalanchePlugin
                 : null,
-<<<<<<< HEAD
             getSecret(character, "ECHOCHAMBERS_API_URL") &&
             getSecret(character, "ECHOCHAMBERS_API_KEY")
                 ? echoChamberPlugin
@@ -625,10 +618,8 @@
             getSecret(character, "GENLAYER_PRIVATE_KEY")
                 ? genLayerPlugin
                 : null,
-=======
             getSecret(character, "AVAIL_SEED") ? availPlugin : null,
             getSecret(character, "AVAIL_APP_ID") ? availPlugin : null,
->>>>>>> 268adc06
         ].filter(Boolean),
         providers: [],
         actions: [],
