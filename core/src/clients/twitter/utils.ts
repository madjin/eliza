--- conflicted
+++ resolved
@@ -45,11 +45,7 @@
             stringToUuid(currentTweet.id + "-" + client.runtime.agentId)
         );
         if (!memory) {
-<<<<<<< HEAD
-            prettyConsole.log("Creating memory for tweet", currentTweet.id);
-=======
             elizaLog.log("Creating memory for tweet", currentTweet.id);
->>>>>>> f330fc1f
             const roomId = stringToUuid(
                 currentTweet.conversationId + "-" + client.runtime.agentId
             );
