{
    "name": "@elizaos/plugin-icp",
    "version": "0.25.6-alpha.1",
    "type": "module",
    "main": "dist/index.js",
    "module": "dist/index.js",
    "types": "dist/index.d.ts",
    "exports": {
        "./package.json": "./package.json",
        ".": {
            "import": {
                "@elizaos/source": "./src/index.ts",
                "types": "./dist/index.d.ts",
                "default": "./dist/index.js"
            }
        }
    },
    "files": [
        "dist"
    ],
    "dependencies": {
        "@dfinity/agent": "2.1.3",
        "@dfinity/candid": "2.1.3",
        "@dfinity/identity": "2.1.3",
        "@dfinity/principal": "2.1.3",
        "@elizaos/core": "workspace:*"
    },
    "scripts": {
        "build": "tsup --format esm --dts",
        "dev": "tsup --format esm --dts --watch",
        "lint": "eslint --fix  --cache ."
    },
    "devDependencies": {
        "@types/jest": "29.5.14",
        "jest": "29.7.0",
        "tsup": "8.3.5",
        "typescript": "5.6.3"
<<<<<<< HEAD
=======
    },
    "publishConfig": {
        "access": "public"
>>>>>>> 2dbf2cc0
    }
}<|MERGE_RESOLUTION|>--- conflicted
+++ resolved
@@ -35,11 +35,8 @@
         "jest": "29.7.0",
         "tsup": "8.3.5",
         "typescript": "5.6.3"
-<<<<<<< HEAD
-=======
     },
     "publishConfig": {
         "access": "public"
->>>>>>> 2dbf2cc0
     }
 }