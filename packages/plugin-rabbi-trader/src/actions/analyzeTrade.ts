--- conflicted
+++ resolved
@@ -1,10 +1,5 @@
 import {
-<<<<<<< HEAD
-    Action,
-=======
     type Action,
-    composeContext,
->>>>>>> a00f7237
     elizaLogger,
     generateText,
     ModelClass,
