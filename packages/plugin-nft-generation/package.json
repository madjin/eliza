{
    "name": "@elizaos/plugin-nft-generation",
<<<<<<< HEAD
    "version": "0.1.9",
=======
    "version": "0.1.8-alpha.1",
>>>>>>> d5f2924d
    "type": "module",
    "main": "dist/index.js",
    "module": "dist/index.js",
    "types": "dist/index.d.ts",
    "exports": {
        "./package.json": "./package.json",
        ".": {
            "import": {
                "@elizaos/source": "./src/index.ts",
                "types": "./dist/index.d.ts",
                "default": "./dist/index.js"
            }
        }
    },
    "files": [
        "dist"
    ],
    "dependencies": {
        "@elizaos/core": "workspace:*",
        "@elizaos/plugin-image-generation": "workspace:*",
        "@elizaos/plugin-node": "workspace:*",
        "@metaplex-foundation/mpl-token-metadata": "^3.3.0",
        "@metaplex-foundation/mpl-toolbox": "^0.9.4",
        "@metaplex-foundation/umi": "^0.9.2",
        "@metaplex-foundation/umi-bundle-defaults": "^0.9.2",
        "@openzeppelin/contracts": "^5.1.0",
        "@solana-developers/helpers": "^2.5.6",
        "@solana/web3.js": "npm:@solana/web3.js@1.95.5",
        "axios": "^1.7.9",
        "bs58": "6.0.0",
        "express": "4.21.1",
        "node-cache": "5.1.2",
        "solc": "^0.8.28",
        "tsup": "8.3.5",
        "viem": "^2.21.60"
    },
    "scripts": {
        "build": "tsup --format esm --dts",
        "dev": "tsup --format esm --dts --watch"
    },
    "peerDependencies": {
        "whatwg-url": "7.1.0"
    }
}<|MERGE_RESOLUTION|>--- conflicted
+++ resolved
@@ -1,51 +1,47 @@
 {
-    "name": "@elizaos/plugin-nft-generation",
-<<<<<<< HEAD
-    "version": "0.1.9",
-=======
-    "version": "0.1.8-alpha.1",
->>>>>>> d5f2924d
-    "type": "module",
-    "main": "dist/index.js",
-    "module": "dist/index.js",
-    "types": "dist/index.d.ts",
-    "exports": {
-        "./package.json": "./package.json",
-        ".": {
-            "import": {
-                "@elizaos/source": "./src/index.ts",
-                "types": "./dist/index.d.ts",
-                "default": "./dist/index.js"
-            }
-        }
-    },
-    "files": [
-        "dist"
-    ],
-    "dependencies": {
-        "@elizaos/core": "workspace:*",
-        "@elizaos/plugin-image-generation": "workspace:*",
-        "@elizaos/plugin-node": "workspace:*",
-        "@metaplex-foundation/mpl-token-metadata": "^3.3.0",
-        "@metaplex-foundation/mpl-toolbox": "^0.9.4",
-        "@metaplex-foundation/umi": "^0.9.2",
-        "@metaplex-foundation/umi-bundle-defaults": "^0.9.2",
-        "@openzeppelin/contracts": "^5.1.0",
-        "@solana-developers/helpers": "^2.5.6",
-        "@solana/web3.js": "npm:@solana/web3.js@1.95.5",
-        "axios": "^1.7.9",
-        "bs58": "6.0.0",
-        "express": "4.21.1",
-        "node-cache": "5.1.2",
-        "solc": "^0.8.28",
-        "tsup": "8.3.5",
-        "viem": "^2.21.60"
-    },
-    "scripts": {
-        "build": "tsup --format esm --dts",
-        "dev": "tsup --format esm --dts --watch"
-    },
-    "peerDependencies": {
-        "whatwg-url": "7.1.0"
-    }
+	"name": "@elizaos/plugin-nft-generation",
+	"version": "0.1.9",
+	"type": "module",
+	"main": "dist/index.js",
+	"module": "dist/index.js",
+	"types": "dist/index.d.ts",
+	"exports": {
+		"./package.json": "./package.json",
+		".": {
+			"import": {
+				"@elizaos/source": "./src/index.ts",
+				"types": "./dist/index.d.ts",
+				"default": "./dist/index.js"
+			}
+		}
+	},
+	"files": [
+		"dist"
+	],
+	"dependencies": {
+		"@elizaos/core": "workspace:*",
+		"@elizaos/plugin-image-generation": "workspace:*",
+		"@elizaos/plugin-node": "workspace:*",
+		"@metaplex-foundation/mpl-token-metadata": "^3.3.0",
+		"@metaplex-foundation/mpl-toolbox": "^0.9.4",
+		"@metaplex-foundation/umi": "^0.9.2",
+		"@metaplex-foundation/umi-bundle-defaults": "^0.9.2",
+		"@openzeppelin/contracts": "^5.1.0",
+		"@solana-developers/helpers": "^2.5.6",
+		"@solana/web3.js": "npm:@solana/web3.js@1.95.5",
+		"axios": "^1.7.9",
+		"bs58": "6.0.0",
+		"express": "4.21.1",
+		"node-cache": "5.1.2",
+		"solc": "^0.8.28",
+		"tsup": "8.3.5",
+		"viem": "^2.21.60"
+	},
+	"scripts": {
+		"build": "tsup --format esm --dts",
+		"dev": "tsup --format esm --dts --watch"
+	},
+	"peerDependencies": {
+		"whatwg-url": "7.1.0"
+	}
 }